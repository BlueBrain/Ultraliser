--- conflicted
+++ resolved
@@ -1,11 +1,6 @@
 /***************************************************************************************************
-<<<<<<< HEAD
- * Copyright (c) 2016 - 2021
- * Blue Brain Project (BBP) / Ecole Polytechnique Federale de Lausanne (EPFL)
-=======
  * Copyright (c) 2016 - 2022
  * Blue Brain Project (BBP) / Ecole Polytechniqe Federale de Lausanne (EPFL)
->>>>>>> 98ecfbdd
  *
  * Author(s)
  *      Juan Jose Garcia Cantero <juanjose.garcia@epfl.ch>
