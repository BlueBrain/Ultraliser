/***************************************************************************************************
 * Copyright (c) 2016 - 2021
 * Blue Brain Project (BBP) / Ecole Polytechnique Federale de Lausanne (EPFL)
 *
 * Author(s)
 *      Juan Jose Garcia Cantero <juanjose.garcia@epfl.ch>
 *      Marwan Abdellah <marwan.abdellah@epfl.ch >
 *
 * This file is part of Ultraliser < https://github.com/BlueBrain/Ultraliser >
 *
 * This library is free software; you can redistribute it and/or modify it under
 * the terms of the GNU General Public License version 3.0 as published by the
 * Free Software Foundation.
 *
 * This library is distributed in the hope that it will be useful, but WITHOUT
 * ANY WARRANTY; without even the implied warranty of MERCHANTABILITY or FITNESS
 * FOR A PARTICULAR PURPOSE.
 *
 * You should have received a copy of the GNU General Public License along with
 * this library; if not, write to the Free Software Foundation, Inc., 59 Temple
 * Place - Suite 330, Boston, MA 02111-1307, USA. You can also find it on the
 * GNU web site < https://www.gnu.org/licenses/gpl-3.0.en.html >
 **************************************************************************************************/

#include "SomaGeometry.h"

#include "IcosphereGeometry.hh"

namespace Ultraliser
{
<<<<<<< HEAD
SomaGeometry::SomaGeometry(const NeuronMorphology* morphology,
                           const float& stiffness, const float& dt,
                           const uint32_t& numIterations)
=======
SomaGeometry::SomaGeometry(NeuronMorphology* morphology, float alphaRadius, float stiffness, 
                           float poissonRatio, float dt, uint32_t numIterations)
>>>>>>> 98ecfbdd
    : numVertices(0)
    , numTriangles(0)
{
    if (morphology != nullptr)
    {
        _somaCenter = morphology->getSomaCenter();

        // For the moment, use the min soma radius to see the effect of the pulling forces on
        // the ico-sphere till further notice
        _somaRadius = morphology->getSomaMinRadius() * alphaRadius;

        auto mesh = _loadIcosphereGeometry();
        mesh->computeStiffnessMatrix(stiffness, poissonRatio, dt);

        // Compute the simulation nodes linked to neurites starts
        std::vector<Simulation::Nodes> neuritesNodes;
        std::vector<Vector3f> surfacePositions;
        auto neurites = morphology->getSomaSamples();
        _computeNeuritesNodes(mesh, neuritesNodes, surfacePositions, neurites);
        
        
        Simulation::AnimSystem animSystem(dt);

        // Perform the icosphere animation adapting the stiffness of the pull springs
        for (uint32_t i = 1; i <= numIterations; ++i)
        {
            float alpha = (float)i/ numIterations;
            _pullNeuritesNodes(neuritesNodes, surfacePositions, neurites, alpha);
            animSystem.animate(mesh);
        }

        _nodesToVertices(mesh->nodes);
    }
    else
    {
        LOG_ERROR("The input morphology is EMPTY!");
    }
}

<<<<<<< HEAD
SomaGeometry::SomaGeometry(const AstrocyteMorphology *morphology,
                           const float &stiffness,
                           const float &dt,
                           const uint32_t &numIterations)
    : numVertices(0)
    , numTriangles(0)
{
    if (morphology != nullptr)
    {
        _somaCenter = morphology->getSomaCenter();

        // For the moment, use the min soma radius to see the effect of the pulling forces on
        // the ico-sphere till further notice
        _somaRadius = morphology->getSomaMinRadius();

        // Update the soma radius with 0.75 to see the pulling effect
        _somaRadius *= 0.75;

        auto mesh = _loadIcosphereGeometry();

        // Compute maximum stiffness to preserve the simulation stability
        float springStiffness = (1.0f / (dt / (2 * M_PI))) * 0.01f * clamp(stiffness, 0.0f, 1.0f);
        float pullStiffness = 0.0f;

        auto icoSprings = _generateIcosphereSprings(mesh, springStiffness);
        auto pullSprings = _generatePullSprings(mesh, 0.0f, morphology->getSomaSamples(), 0.01f);

        Simulation::AnimSystem animSystem(dt);

        // Perform the icosphere animation adapting the stiffness of the pull springs
        Simulation::Springs& springs = mesh->springs;
        float stiffnessIncrement = springStiffness / numIterations;
        for (uint32_t i = 0; i < numIterations; ++i)
        {
            pullStiffness += stiffnessIncrement;
            for(auto spring : pullSprings)
                spring->stiffness = pullStiffness;
            springs = icoSprings;
            springs.insert(springs.begin(), pullSprings.begin(), pullSprings.end());
            animSystem.animate(mesh);
        }

        _nodesToVertices(mesh->nodes);
    }
    else
    {
        LOG_ERROR("The input morphology is EMPTY!");
    }

}

void SomaGeometry::_insert(Simulation::SpringPtr spring, Simulation::UniqueSprings& springs)
{
    std::pair<Simulation::UniqueSprings::iterator, bool> insertion = springs.insert(spring);

    if (!insertion.second)
        delete spring;
}

=======
>>>>>>> 98ecfbdd
Simulation::MeshPtr SomaGeometry::_loadIcosphereGeometry()
{
    auto mesh = new Simulation::Mesh();
    Simulation::Nodes& nodes = mesh->nodes;
    nodes.resize(IcosphereVerticesSize);

    OMP_PARALLEL_FOR
    for (uint64_t i = 0; i < nodes.size(); ++i)
    {
        Vector3f position(IcosphereVertices[i * 3 + 0],
                          IcosphereVertices[i * 3 + 1],
                          IcosphereVertices[i * 3 + 2]);
        nodes[i] = new Simulation::Node(position * _somaRadius + _somaCenter);
        nodes[i]->index = i;
    }

    Simulation::Tetrahedra& tetrahedra = mesh->tetrahedra;
    tetrahedra.resize(IcosphereTetsIndicesSize);

    OMP_PARALLEL_FOR
    for (uint64_t i = 0; i < tetrahedra.size(); ++i)
    {
        auto node0 = nodes[IcosphereTetsIndices[i * 4 + 0]];
        auto node1 = nodes[IcosphereTetsIndices[i * 4 + 1]];
        auto node2 = nodes[IcosphereTetsIndices[i * 4 + 2]];
        auto node3 = nodes[IcosphereTetsIndices[i * 4 + 3]];
        tetrahedra[i] = new Simulation::Tetrahedron(node0, node1, node2, node3);
    }

    std::set<uint64_t> uniqueIndices;
    for (uint64_t i = 0; i < IcosphereTrianglesIndicesSize; ++i)
    {
        uniqueIndices.insert(IcosphereTrianglesIndices[i*3]);
        uniqueIndices.insert(IcosphereTrianglesIndices[i*3+1]);
        uniqueIndices.insert(IcosphereTrianglesIndices[i*3+2]);
    }
    std::vector<uint64_t> indices(uniqueIndices.begin(), uniqueIndices.end());

    Simulation::Nodes& surfaceNodes = mesh->surfaceNodes;
    surfaceNodes.resize(indices.size());
    OMP_PARALLEL_FOR
    for (uint64_t i = 0; i < surfaceNodes.size(); ++i)
    {
        surfaceNodes[i] = nodes[indices[i]];
    }

    return mesh;
}

void SomaGeometry::_nodesToVertices(Simulation::Nodes& nodes)
{
    // Get surface mesh nodes
    std::unordered_set<Simulation::NodePtr> uniqueNodes;
    for (uint32_t i = 0; i < IcosphereTrianglesIndicesSize; ++i)
    {
        uniqueNodes.insert(nodes[IcosphereTrianglesIndices[i * 3]]);
        uniqueNodes.insert(nodes[IcosphereTrianglesIndices[i * 3 + 1]]);
        uniqueNodes.insert(nodes[IcosphereTrianglesIndices[i * 3 + 2]]);
    }
    std::vector<Simulation::NodePtr> vecNodes(uniqueNodes.begin(), uniqueNodes.end());
    numVertices = vecNodes.size();
    vertices = new Vertex[numVertices];

    // Reassign nodes indices
    OMP_PARALLEL_FOR
    for (uint64_t i = 0; i < numVertices; ++i)
    {
        auto node = vecNodes[i];
        node->index = i;
        vertices[i] = node->position;
    }

    // Get surface triangles
    numTriangles = IcosphereTrianglesIndicesSize;
    triangles = new Triangle[numTriangles];

    OMP_PARALLEL_FOR
    for (uint64_t i = 0; i < numTriangles; ++i)
    {
        triangles[i] = Triangle(nodes[IcosphereTrianglesIndices[i * 3 + 0]]->index,
                                nodes[IcosphereTrianglesIndices[i * 3 + 1]]->index,
                                nodes[IcosphereTrianglesIndices[i * 3 + 2]]->index);
    }
}

void SomaGeometry::_computeNeuritesNodes(Simulation::MeshPtr mesh,
                                         std::vector<Simulation::Nodes>& neuritesNodes,
                                         std::vector<Vector3f>& surfacePositions,
                                         const Samples& somaSamples)
{
    neuritesNodes.resize(somaSamples.size());
    surfacePositions.resize(somaSamples.size());

    std::vector<bool> nodeAssigned(mesh->surfaceNodes.size());
    for (auto assigned: nodeAssigned) assigned = false;  

    for (uint32_t i = 0; i < somaSamples.size(); ++i)
    {
        auto sample = somaSamples[i];
        Vector3f startPos = sample->getPosition();
        float startRadius = sample->getRadius();

        // Compute icosphere surface position nearer to the neurite start
        Vector3f direction = (startPos - _somaCenter).normalized();
        Vector3f surfacePos = direction * _somaRadius + _somaCenter;
        surfacePositions[i] = surfacePos;

        // Check nodes within the neurite radius and add the nodes to neurite nodes
        float minDistance = std::numeric_limits<float>::max();
        uint64_t minDistanceId = 0;
        for (uint64_t j = 0; j < mesh->surfaceNodes.size(); ++j)
        {
            if (nodeAssigned[j]) continue;
            auto node = mesh->surfaceNodes[j];
            float distance = (node->position - surfacePos).abs();

            // Check the node with minimum distance
            if (distance < minDistance)
            {
                minDistance = distance;
                minDistanceId = j;
            }

            if ( distance <= startRadius)
            {
                neuritesNodes[i].push_back(node);
                node->fixed = true;
                nodeAssigned[j] = true;
            }
        }

        // If no nodes have been assigned to a the neurite the closest node is assigned
        if (neuritesNodes[i].empty())
        {
            auto node = mesh->surfaceNodes[minDistanceId];
            neuritesNodes[i].push_back(node);
            surfacePositions[i] = node->position;
            node->fixed = true;
            nodeAssigned[minDistanceId] = true;
        }
    }
}

void SomaGeometry::_pullNeuritesNodes(std::vector<Simulation::Nodes>& neuritesNodes,
                                      std::vector<Vector3f>& surfacePositions,
                                      const Samples& somaSamples, float alpha)
{
    // Reposition nodes in the direction of the neurites starts
    for (uint32_t i = 0; i < somaSamples.size(); ++i)
    {
        Vector3f increment = (somaSamples[i]->getPosition() - surfacePositions[i]) * alpha;
        for (auto node: neuritesNodes[i])
            node->position = node->initPosition() + increment; 
    }
}

}  // namespace Ultraliser<|MERGE_RESOLUTION|>--- conflicted
+++ resolved
@@ -28,115 +28,70 @@
 
 namespace Ultraliser
 {
-<<<<<<< HEAD
-SomaGeometry::SomaGeometry(const NeuronMorphology* morphology,
-                           const float& stiffness, const float& dt,
+
+SomaGeometry::SomaGeometry(const NeuronMorphology* morphology, const float& alphaRadius,
+                           const float& stiffness, const float& poissonRatio, const float& dt, 
                            const uint32_t& numIterations)
-=======
-SomaGeometry::SomaGeometry(NeuronMorphology* morphology, float alphaRadius, float stiffness, 
-                           float poissonRatio, float dt, uint32_t numIterations)
->>>>>>> 98ecfbdd
     : numVertices(0)
     , numTriangles(0)
 {
     if (morphology != nullptr)
     {
         _somaCenter = morphology->getSomaCenter();
-
         // For the moment, use the min soma radius to see the effect of the pulling forces on
         // the ico-sphere till further notice
         _somaRadius = morphology->getSomaMinRadius() * alphaRadius;
-
-        auto mesh = _loadIcosphereGeometry();
-        mesh->computeStiffnessMatrix(stiffness, poissonRatio, dt);
-
-        // Compute the simulation nodes linked to neurites starts
-        std::vector<Simulation::Nodes> neuritesNodes;
-        std::vector<Vector3f> surfacePositions;
-        auto neurites = morphology->getSomaSamples();
-        _computeNeuritesNodes(mesh, neuritesNodes, surfacePositions, neurites);
-        
-        
-        Simulation::AnimSystem animSystem(dt);
-
-        // Perform the icosphere animation adapting the stiffness of the pull springs
-        for (uint32_t i = 1; i <= numIterations; ++i)
-        {
-            float alpha = (float)i/ numIterations;
-            _pullNeuritesNodes(neuritesNodes, surfacePositions, neurites, alpha);
-            animSystem.animate(mesh);
-        }
-
-        _nodesToVertices(mesh->nodes);
+        _somaGeometryGeneration(morphology->getSomaSamples(), stiffness, poissonRatio, dt, 
+                                numIterations);
     }
     else
-    {
         LOG_ERROR("The input morphology is EMPTY!");
-    }
-}
-
-<<<<<<< HEAD
-SomaGeometry::SomaGeometry(const AstrocyteMorphology *morphology,
-                           const float &stiffness,
-                           const float &dt,
-                           const uint32_t &numIterations)
+}
+
+SomaGeometry::SomaGeometry(const AstrocyteMorphology* morphology, const float& alphaRadius,
+                           const float& stiffness, const float& poissonRatio, const float& dt, 
+                           const uint32_t& numIterations)
     : numVertices(0)
     , numTriangles(0)
 {
     if (morphology != nullptr)
     {
         _somaCenter = morphology->getSomaCenter();
-
         // For the moment, use the min soma radius to see the effect of the pulling forces on
         // the ico-sphere till further notice
-        _somaRadius = morphology->getSomaMinRadius();
-
-        // Update the soma radius with 0.75 to see the pulling effect
-        _somaRadius *= 0.75;
-
-        auto mesh = _loadIcosphereGeometry();
-
-        // Compute maximum stiffness to preserve the simulation stability
-        float springStiffness = (1.0f / (dt / (2 * M_PI))) * 0.01f * clamp(stiffness, 0.0f, 1.0f);
-        float pullStiffness = 0.0f;
-
-        auto icoSprings = _generateIcosphereSprings(mesh, springStiffness);
-        auto pullSprings = _generatePullSprings(mesh, 0.0f, morphology->getSomaSamples(), 0.01f);
-
-        Simulation::AnimSystem animSystem(dt);
-
-        // Perform the icosphere animation adapting the stiffness of the pull springs
-        Simulation::Springs& springs = mesh->springs;
-        float stiffnessIncrement = springStiffness / numIterations;
-        for (uint32_t i = 0; i < numIterations; ++i)
-        {
-            pullStiffness += stiffnessIncrement;
-            for(auto spring : pullSprings)
-                spring->stiffness = pullStiffness;
-            springs = icoSprings;
-            springs.insert(springs.begin(), pullSprings.begin(), pullSprings.end());
-            animSystem.animate(mesh);
-        }
-
-        _nodesToVertices(mesh->nodes);
+        _somaRadius = morphology->getSomaMinRadius() * alphaRadius;
+        _somaGeometryGeneration(morphology->getSomaSamples(), stiffness, poissonRatio, dt, 
+                                numIterations);
     }
     else
-    {
         LOG_ERROR("The input morphology is EMPTY!");
-    }
-
-}
-
-void SomaGeometry::_insert(Simulation::SpringPtr spring, Simulation::UniqueSprings& springs)
-{
-    std::pair<Simulation::UniqueSprings::iterator, bool> insertion = springs.insert(spring);
-
-    if (!insertion.second)
-        delete spring;
-}
-
-=======
->>>>>>> 98ecfbdd
+}
+
+void SomaGeometry::_somaGeometryGeneration(const Samples& somaSamples, const float& stiffness, 
+                                           const float& poissonRatio, const float& dt,
+                                           const uint32_t& numIterations)
+{
+    auto mesh = _loadIcosphereGeometry();
+    mesh->computeStiffnessMatrix(stiffness, poissonRatio, dt);
+
+    // Compute the simulation nodes linked to neurites starts
+    std::vector<Simulation::Nodes> neuritesNodes;
+    std::vector<Vector3f> surfacePositions;
+    _computeNeuritesNodes(mesh, neuritesNodes, surfacePositions, somaSamples);
+    
+    Simulation::AnimSystem animSystem(dt);
+
+    // Perform the icosphere animation adapting the stiffness of the pull springs
+    for (uint32_t i = 1; i <= numIterations; ++i)
+    {
+        float alpha = (float)i/ numIterations;
+        _pullNeuritesNodes(neuritesNodes, surfacePositions, somaSamples, alpha);
+        animSystem.animate(mesh);
+    }
+
+    _nodesToVertices(mesh->nodes);
+}
+
 Simulation::MeshPtr SomaGeometry::_loadIcosphereGeometry()
 {
     auto mesh = new Simulation::Mesh();
