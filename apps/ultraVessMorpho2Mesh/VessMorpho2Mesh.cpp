--- conflicted
+++ resolved
@@ -30,11 +30,7 @@
 {
     // Arguments
     std::unique_ptr< AppArguments > args = std::make_unique< AppArguments >(
-<<<<<<< HEAD
-        argc, argv, COPYRIGHT
-=======
         argc, argv,
->>>>>>> 3e4b0eee
         "This application reconstructs a watertight polygonal mesh from an input vasculature "
         "morphology. The generated mesh can be also optimized to reduce the number of "
         "triangles while preserving the volume. "
