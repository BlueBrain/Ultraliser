/***************************************************************************************************
 * Copyright (c) 2016 - 2022
 * Blue Brain Project (BBP) / Ecole Polytechnique Federale de Lausanne (EPFL)
 *
 * Author(s)
 *      Marwan Abdellah < marwan.abdellah@epfl.ch >
 *
 * This file is part of Ultraliser < https://github.com/BlueBrain/Ultraliser >
 *
 * This library is free software; you can redistribute it and/or modify it under the terms of the
 * GNU General Public License version 3.0 as published by the Free Software Foundation.
 *
 * This library is distributed in the hope that it will be useful, but WITHOUT ANY WARRANTY;
 * without even the implied warranty of MERCHANTABILITY or FITNESS FOR A PARTICULAR PURPOSE.
 *
 * You should have received a copy of the GNU General Public License along with this library;
 * if not, write to the Free Software Foundation, Inc., 59 Temple Place - Suite 330, Boston,
 * MA 02111-1307, USA.
 * You can also find it on the GNU web site < https://www.gnu.org/licenses/gpl-3.0.en.html >
 **************************************************************************************************/

#include <AppArguments.h>
#include <AppCommon.h>
#include <Ultraliser.h>

namespace Ultraliser
{
AppOptions* parseArguments(const int& argc, const char** argv)
{
    // Arguments
    std::unique_ptr<AppArguments> args = std::make_unique<AppArguments>(
        argc, argv,
        "This tool reconstructs a watertight polygonal mesh from an input neuron morphology. "
        "The generated mesh can be also optimized to reduce the number of triangles while "
        "preserving the volume. "
        "The output mesh is guaranteed in all cases to be two-manifold with no self-intersections"
        "unless the --ignore-self-intersections flag is enabled.");

    // Adding the arguments
    args->addInputMorphologyArguments();
    args->addOutputArguments();
    args->addVolumeArguments();
    args->addMeshArguments();
    args->addSuppressionArguments();
    args->addDataArguments();
    args->addNeuronMorphologyBranchOrderArguments();
<<<<<<< HEAD
    args->addPackingAlgorithmArguments();

=======
    args->addMorphologyAdjustmentParameters();
>>>>>>> 94be675a

    // Get all the options
    AppOptions* options = args->getOptions();

    LOG_TITLE("Creating Context");

    // Verify the arguments after parsing them and extracting the application options.
    options->verifyInputMorphologyArgument();
    options->verifyOutputDirectoryArgument();
    options->verifyBoudsFileArgument();
    options->verifyMorphologyPrefixArgument();
    options->verifyPackingAlgorithmArgument();

    // Initialize context
    options->initializeContext();

    // Return the executable options
    return options;
}

void run(int argc, const char** argv)
{
    // Parse the arguments and get the tool options
    auto options = parseArguments(argc, argv);

    // Read the file into a morphology structure
    auto neuronMorphology = readNeuronMorphology(options->inputMorphologyPath);

    // Generate the statistical analysis results of the input morphology as is
    if (options->writeStatistics)
        neuronMorphology->printStats(options->prefix, &options->statisticsPrefix);

    if (options->writeDistributions)
        neuronMorphology->printDistributions(&options->distributionsPrefix);

    // Update the minimum sample radius to a given value
    neuronMorphology->verifyMinimumSampleRadius(options->minSampleRadius);

    // Trim the neuron morphology following the branch order options
    if (options->axonBranchOrder < INT_MAX |
        options->basalBranchOrder < INT_MAX |
        options->apicalBranchOrder < INT_MAX)
    {
        neuronMorphology->trim(
            options->axonBranchOrder, options->basalBranchOrder, options->apicalBranchOrder);
    }

    // Get relaxed bounding box to build the volume
    Vector3f pMinInput, pMaxInput, inputBB, inputCenter;
    neuronMorphology->getBoundingBox(pMinInput, pMaxInput, inputBB, inputCenter);

    // Get the largest dimension
    float largestDimension = inputBB.getLargestDimension();

    // Calculate the volume resolution based on the largest dimension in the
    // morphology
    size_t resolution;
    if (options->scaledResolution)
        resolution = static_cast< size_t >(options->voxelsPerMicron * largestDimension);
    else
        resolution = options->volumeResolution;
    LOG_WARNING("Volume resolution [%d], Largest dimension [%f]", resolution, largestDimension);

    // Construct the volume
    Volume* volume = new Volume(pMinInput, pMaxInput, resolution, options->edgeGap,
                                VolumeGrid::getType(options->volumeType));

    // Voxelize morphology
    volume->surfaceVoxelizeNeuronMorphologyParallel(neuronMorphology, options->packingAlgorithm);

    // Enable solid voxelization
    if (options->useSolidVoxelization)
        volume->solidVoxelization(options->voxelizationAxis);

    // Generate the volume artifacts based on the given options
    generateVolumeArtifacts(volume, options);

    // Generate the reconstructde mesh, scaled and translated to the original
    // location
    auto mesh = DualMarchingCubes::generateMeshFromVolume(volume);

    // Free the volume, we do not need it anymore
    delete volume;

    // Generate the mesh artifacts
    generateReconstructedMeshArtifacts(mesh, options);

    // Free
    delete mesh;
    delete options;
}

}  // namespace Ultraliser

int main(int argc, const char** argv)
{
    TIMER_SET;

    Ultraliser::run(argc, argv);

    LOG_STATUS_IMPORTANT("Ultralization Stats.");
    LOG_STATS(GET_TIME_SECONDS);

    ULTRALISER_DONE;
}<|MERGE_RESOLUTION|>--- conflicted
+++ resolved
@@ -44,12 +44,8 @@
     args->addSuppressionArguments();
     args->addDataArguments();
     args->addNeuronMorphologyBranchOrderArguments();
-<<<<<<< HEAD
+    args->addMorphologyAdjustmentParameters();
     args->addPackingAlgorithmArguments();
-
-=======
-    args->addMorphologyAdjustmentParameters();
->>>>>>> 94be675a
 
     // Get all the options
     AppOptions* options = args->getOptions();
