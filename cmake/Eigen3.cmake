--- conflicted
+++ resolved
@@ -25,25 +25,20 @@
 ####################################################################################################
 
 # Eigen3
-<<<<<<< HEAD
-find_package(Eigen3)
-=======
-find_package(Eigen3 3.1.0 REQUIRED)
->>>>>>> 27ab9718
+find_package(Eigen3 3.1.0)
 
 if(EIGEN3_FOUND)
     message(STATUS "Found Eigen3: ${EIGEN3_INCLUDE_DIR}")
 
     # Include directories
     include_directories(${EIGEN3_INCLUDE_DIR})
+    include_directories(/usr/include)
+    include_directories(/usr/local/include)
+    include_directories(/opt/local/include)
 
     set(CMAKE_CXX_FLAGS "${CMAKE_CXX_FLAGS} -DULTRALISER_USE_EIGEN3")
     set(ULTRALISER_USE_EIGEN3 TRUE)
 else(EIGEN3_FOUND)
-<<<<<<< HEAD
-     message(STATUS "EIGEN3 NOT Found")
-     set(ULTRALISER_USE_EIGEN3 FALSE)
-=======
-     message(FATAL_ERROR "Eigen3 NOT Found")
->>>>>>> 27ab9718
+    message(STATUS "EIGEN3 NOT Found")
+    set(ULTRALISER_USE_EIGEN3 FALSE)
 endif(EIGEN3_FOUND)